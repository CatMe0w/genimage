--- conflicted
+++ resolved
@@ -89,7 +89,14 @@
 	fi
 }
 
-<<<<<<< HEAD
+sfdisk_validate() {
+	if [ -n "$(sfdisk -q -V "${1}" 2>&1 | grep -v unallocated)" ]; then
+		echo "'sfdisk -V' failed with:"
+		sfdisk -V "${1}" 2>&1
+		return 1
+	fi
+}
+
 get_disk_usage() {
 	local file="${1}"
 	if [ ! -f "${file}" ]; then
@@ -107,14 +114,6 @@
 		echo "Incorrect file disk usage for '${1}': expected min: ${2} max: ${3} found: ${usage}"
                 return 1
         fi
-=======
-sfdisk_validate() {
-	if [ -n "$(sfdisk -q -V "${1}" 2>&1 | grep -v unallocated)" ]; then
-		echo "'sfdisk -V' failed with:"
-		sfdisk -V "${1}" 2>&1
-		return 1
-	fi
->>>>>>> 3300b46a
 }
 
 exec_test_set_prereq() {
@@ -226,13 +225,9 @@
 test_expect_success fdisk,sfdisk "hdimage" "
 	setup_test_images &&
 	run_genimage hdimage.config test.hdimage &&
-<<<<<<< HEAD
-	check_size images/test.hdimage 9442816 &&
-	check_disk_usage_range images/test.hdimage 40960 57344 &&
-=======
 	check_size images/test.hdimage 10485760 &&
 	sfdisk_validate images/test.hdimage &&
->>>>>>> 3300b46a
+	check_disk_usage_range images/test.hdimage 40960 57344 &&
 	# check the this identifier
 	fdisk -l images/test.hdimage | grep identifier: > hdimage.fdisk &&
 	# check partitions; filter output to handle different sfdisk versions
